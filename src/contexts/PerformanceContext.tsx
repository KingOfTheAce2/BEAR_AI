import React, { createContext, useContext, useEffect, useState, ReactNode } from 'react';
import { 
  performanceMonitor, 
  SystemMetrics, 
  ModelInferenceMetrics, 
  UserInteractionMetrics, 
  PerformanceAlert, 
  OptimizationSuggestion 
} from '../services/performanceMonitor';

interface PerformanceContextType {
  // Monitoring state
  isMonitoring: boolean;
  startMonitoring: () => void;
  stopMonitoring: () => void;
  
  // Metrics
  systemMetrics: SystemMetrics[];
  modelMetrics: ModelInferenceMetrics[];
  userMetrics: UserInteractionMetrics[];

  // Alerts and suggestions
  alerts: PerformanceAlert[];
  suggestions: OptimizationSuggestion[];

  // Actions
  recordModelInference: (
    metrics: Omit<ModelInferenceMetrics, 'tokensPerSecond' | 'success'> & { success?: boolean }
  ) => void;
  recordUserInteraction: (metrics: UserInteractionMetrics) => void;
  resolveAlert: (alertId: string) => void;

  // Summary data
  performanceSummary: any;
  
  // Configuration
  updateThresholds: (thresholds: any) => void;
}

const PerformanceContext = createContext<PerformanceContextType | undefined>(undefined);

interface PerformanceProviderProps {
  children: ReactNode;
  autoStart?: boolean;
  monitoringInterval?: number;
}

export const PerformanceProvider: React.FC<PerformanceProviderProps> = ({
  children,
  autoStart = true,
  monitoringInterval = 5000
}) => {
  const [isMonitoring, setIsMonitoring] = useState(false);
  const [systemMetrics, setSystemMetrics] = useState<SystemMetrics[]>([]);
  const [modelMetrics, setModelMetrics] = useState<ModelInferenceMetrics[]>([]);
  const [userMetrics, setUserMetrics] = useState<UserInteractionMetrics[]>([]);
  const [alerts, setAlerts] = useState<PerformanceAlert[]>([]);
  const [suggestions, setSuggestions] = useState<OptimizationSuggestion[]>([]);
  const [performanceSummary, setPerformanceSummary] = useState<any>({});

  useEffect(() => {
    // Initialize data
    setSystemMetrics(performanceMonitor.getSystemMetrics());
    setModelMetrics(performanceMonitor.getModelMetrics());
    setUserMetrics(performanceMonitor.getUserMetrics());
    setAlerts(performanceMonitor.getAlerts());
    setSuggestions(performanceMonitor.getOptimizationSuggestions());
    setPerformanceSummary(performanceMonitor.getPerformanceSummary());

    // Set up event listeners
    const handleMonitoringStarted = () => setIsMonitoring(true);
    const handleMonitoringStopped = () => setIsMonitoring(false);
    
    const handleSystemMetrics = (metrics: SystemMetrics) => {
      setSystemMetrics(prev => [...prev.slice(-99), metrics]);
    };

    const handleModelMetrics = (metrics: ModelInferenceMetrics) => {
      setModelMetrics(prev => [...prev.slice(-99), metrics]);
    };

    const handleUserMetrics = (metrics: UserInteractionMetrics) => {
      setUserMetrics(prev => [...prev.slice(-99), metrics]);
    };

    const handleAlertCreated = (alert: PerformanceAlert) => {
      setAlerts(prev => [...prev, alert]);
    };

    const handleAlertResolved = (alert: PerformanceAlert) => {
      setAlerts(prev => prev.map(a => a.id === alert.id ? alert : a));
    };

    const handleOptimizationSuggestions = (newSuggestions: OptimizationSuggestion[]) => {
      setSuggestions(prev => [...prev, ...newSuggestions]);
    };

    // Register event listeners
    performanceMonitor.on('monitoring-started', handleMonitoringStarted);
    performanceMonitor.on('monitoring-stopped', handleMonitoringStopped);
    performanceMonitor.on('system-metrics-updated', handleSystemMetrics);
    performanceMonitor.on('model-metrics-updated', handleModelMetrics);
    performanceMonitor.on('user-metrics-updated', handleUserMetrics);
    performanceMonitor.on('alert-created', handleAlertCreated);
    performanceMonitor.on('alert-resolved', handleAlertResolved);
    performanceMonitor.on('optimization-suggestions', handleOptimizationSuggestions);

    // Update summary periodically
    const summaryInterval = setInterval(() => {
      setPerformanceSummary(performanceMonitor.getPerformanceSummary());
    }, 10000);

    // Auto-start monitoring if enabled
    if (autoStart) {
      performanceMonitor.startMonitoring(monitoringInterval);
    }

    return () => {
      // Clean up event listeners
      performanceMonitor.off('monitoring-started', handleMonitoringStarted);
      performanceMonitor.off('monitoring-stopped', handleMonitoringStopped);
      performanceMonitor.off('system-metrics-updated', handleSystemMetrics);
      performanceMonitor.off('model-metrics-updated', handleModelMetrics);
      performanceMonitor.off('user-metrics-updated', handleUserMetrics);
      performanceMonitor.off('alert-created', handleAlertCreated);
      performanceMonitor.off('alert-resolved', handleAlertResolved);
      performanceMonitor.off('optimization-suggestions', handleOptimizationSuggestions);
      
      clearInterval(summaryInterval);
    };
  }, [autoStart, monitoringInterval]);

  const startMonitoring = () => {
    performanceMonitor.startMonitoring(monitoringInterval);
  };

  const stopMonitoring = () => {
    performanceMonitor.stopMonitoring();
  };

  const recordModelInference = (
    metrics: Omit<ModelInferenceMetrics, 'tokensPerSecond' | 'success'> & { success?: boolean }
  ) => {
    performanceMonitor.recordModelInference(metrics);
  };

  const recordUserInteraction = (metrics: UserInteractionMetrics) => {
    performanceMonitor.recordUserInteraction(metrics);
  };

  const resolveAlert = (alertId: string) => {
    performanceMonitor.resolveAlert(alertId);
  };

  const updateThresholds = (thresholds: any) => {
    performanceMonitor.updateThresholds(thresholds);
  };

  const value: PerformanceContextType = {
    isMonitoring,
    startMonitoring,
    stopMonitoring,
    systemMetrics,
    modelMetrics,
    userMetrics,
    alerts,
    suggestions,
    recordModelInference,
    recordUserInteraction,
    resolveAlert,
    performanceSummary,
    updateThresholds
  };

  return (
    <PerformanceContext.Provider value={value}>
      {children}
    </PerformanceContext.Provider>
  );
};

export const usePerformance = (): PerformanceContextType => {
  const context = useContext(PerformanceContext);
  if (context === undefined) {
    throw new Error('usePerformance must be used within a PerformanceProvider');
  }
  return context;
};

// Higher-order component for automatic performance tracking
export const withPerformanceTracking = <P extends object>(
  WrappedComponent: React.ComponentType<P>,
  componentName: string
) => {
  return React.forwardRef<any, P>((props, ref) => {
    const performance = usePerformance();
    const [renderStart] = useState(Date.now());

    useEffect(() => {
      const renderEnd = Date.now();
      const renderTime = renderEnd - renderStart;

      // Track component render performance
      performance.recordUserInteraction({
        sessionId: 'current-session',
        action: 'component-render',
        timestamp: renderStart,
        duration: renderTime,
        timeSpent: renderTime,
        component: componentName,
        performance: {
          renderTime,
          interactionToNextPaint: 0,
          cumulativeLayoutShift: 0,
          largestContentfulPaint: renderTime
        }
      });
    }, [performance, renderStart, componentName]);

    return <WrappedComponent {...props} ref={ref} />;
  });
};

// Hook for tracking user interactions
export const useInteractionTracking = (componentName: string) => {
  const performance = usePerformance();

  const trackInteraction = (action: string, metadata?: Record<string, any>) => {
    const startTime = Date.now();
    
    return {
      start: startTime,
      end: () => {
        const endTime = Date.now();
        const duration = endTime - startTime;

        performance.recordUserInteraction({
          sessionId: 'current-session',
          action,
          timestamp: startTime,
          duration,
          timeSpent: duration,
          clickCount: action === 'click' ? 1 : undefined,
          component: componentName,
          metadata,
          performance: {
            renderTime: duration,
            interactionToNextPaint: duration,
            cumulativeLayoutShift: 0,
            largestContentfulPaint: duration
          }
        });
      }
    };
  };

  return { trackInteraction };
};

// Hook for tracking model inference
export const useModelTracking = () => {
  const performance = usePerformance();

  const trackInference = async (
    modelName: string,
    inferenceFunction: () => Promise<any>,
    metadata?: { inputTokens?: number; outputTokens?: number }
  ) => {
    const requestId = `req-${Date.now()}-${Math.random().toString(36).substr(2, 9)}`;
    const startTime = Date.now();
    let tokensGenerated = 0;
    let memoryBefore = 0;
    let error: string | undefined;

    // Get memory before inference
    if (typeof window !== 'undefined' && (performance as any).memory) {
      memoryBefore = (performance as any).memory.usedJSHeapSize;
    }

    try {
      const result = await inferenceFunction();
      
      // Estimate tokens generated (this would need to be provided by the actual inference)
      if (typeof result === 'string') {
        tokensGenerated = Math.ceil(result.length / 4); // Rough approximation
      }

      return result;
    } catch (err) {
      error = err instanceof Error ? err.message : 'Unknown error';
      throw err;
    } finally {
      const endTime = Date.now();
      const duration = endTime - startTime;
      let memoryUsed = 0;

      // Get memory after inference
      if (typeof window !== 'undefined' && (performance as any).memory) {
        memoryUsed = (performance as any).memory.usedJSHeapSize - memoryBefore;
      }

      const success = !error;

      performance.recordModelInference({
        modelId: modelName,
        requestId,
        startTime,
        endTime,
        duration,
        tokensGenerated,
        memoryUsed,
        error,
        inputTokens: metadata?.inputTokens || 0,
        outputTokens: metadata?.outputTokens || tokensGenerated,
<<<<<<< HEAD
        success: !error,
=======
        success,
>>>>>>> 461650e4
        latency: {
          firstToken: Math.min(duration, 100), // Estimate first token latency
          totalTime: duration,
          networkTime: Math.min(duration * 0.3, 50), // Estimate network time
          processingTime: duration * 0.7 // Estimate processing time
        }
      });
    }
  };

  return { trackInference };
};

export default PerformanceProvider;<|MERGE_RESOLUTION|>--- conflicted
+++ resolved
@@ -312,11 +312,7 @@
         error,
         inputTokens: metadata?.inputTokens || 0,
         outputTokens: metadata?.outputTokens || tokensGenerated,
-<<<<<<< HEAD
         success: !error,
-=======
-        success,
->>>>>>> 461650e4
         latency: {
           firstToken: Math.min(duration, 100), // Estimate first token latency
           totalTime: duration,
