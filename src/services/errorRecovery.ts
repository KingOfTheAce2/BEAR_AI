--- conflicted
+++ resolved
@@ -4,11 +4,7 @@
  */
 
 import { StreamingService } from './streamingService';
-<<<<<<< HEAD
 import { StreamingConfig, ConnectionState, StreamingOptions } from '../types/streaming';
-=======
-import { StreamingConfig, ConnectionState, StreamingError } from '../types/streaming';
->>>>>>> e1df1257
 
 export interface ErrorRecoveryConfig {
   maxRetries: number;
