--- conflicted
+++ resolved
@@ -137,18 +137,12 @@
   pipeline_tag?: string;
   library_name?: string;
   license?: string;
-<<<<<<< HEAD
-=======
-  created_at?: string;
-  updated_at?: string;
->>>>>>> 5d2a9c61
   size?: number;
   config?: Record<string, any>;
   tokenizer?: string;
   model_index?: Record<string, any>;
   cardData?: Record<string, any>;
   siblings?: ModelFile[];
-<<<<<<< HEAD
   disabled?: boolean;
   gated?: boolean;
   private?: boolean;
@@ -164,24 +158,6 @@
 
 // Search and recommendation structures ---------------------------------------------------------
 
-=======
-  resourceRequirements?: ResourceRequirements;
-  compatibilityInfo?: CompatibilityInfo;
-  localStatus?: LocalModelStatus;
-  bearaiTags?: string[];
-  /**
-   * Enhanced metadata used by BEAR AI's legal workflows
-   */
-  modelId?: string;
-  createdAt?: Date;
-  lastModified?: Date;
-  legalScore?: number;
-  legalUseCases?: LegalUseCase[];
-  performanceBenchmarks?: PerformanceBenchmark[];
-  fineTuningCapabilities?: FineTuningCapabilities;
-}
-
->>>>>>> 5d2a9c61
 export enum ModelSortOption {
   RELEVANCE = 'relevance',
   LEGAL_SCORE = 'legal_score',
@@ -189,13 +165,9 @@
   LIKES = 'likes',
   CREATED_AT = 'created_at',
   LAST_MODIFIED = 'last_modified',
-<<<<<<< HEAD
   MODEL_SIZE = 'model_size',
   PERFORMANCE_SCORE = 'performance_score',
   NAME = 'name'
-=======
-  MODEL_SIZE = 'model_size'
->>>>>>> 5d2a9c61
 }
 
 export interface ModelSearchFilters {
@@ -225,68 +197,8 @@
   limit?: number;
   offset?: number;
   full?: boolean;
-  legalCategories?: LegalCategory[];
-  minLegalScore?: number;
-  maxModelSize?: number;
-  requiresGpu?: boolean;
-  sortBy?: ModelSortOption;
-  sortOrder?: 'asc' | 'desc';
-}
-
-<<<<<<< HEAD
-=======
-export const LegalCategory = {
-  CONTRACT_ANALYSIS: 'contract-analysis',
-  LEGAL_RESEARCH: 'legal-research',
-  COMPLIANCE: 'compliance',
-  COMPLIANCE_CHECK: 'compliance-check',
-  DOCUMENT_REVIEW: 'document-review',
-  CASE_LAW_ANALYSIS: 'case-law-analysis',
-  REGULATORY_ANALYSIS: 'regulatory-analysis',
-  REGULATORY_COMPLIANCE: 'regulatory-compliance',
-  RISK_ASSESSMENT: 'risk-assessment',
-  LEGAL_DRAFTING: 'legal-drafting',
-  LITIGATION_SUPPORT: 'litigation-support',
-  INTELLECTUAL_PROPERTY: 'intellectual-property',
-  CORPORATE_LAW: 'corporate-law',
-  CRIMINAL_LAW: 'criminal-law',
-  FAMILY_LAW: 'family-law',
-  IMMIGRATION_LAW: 'immigration-law',
-  TAX_LAW: 'tax-law',
-  REAL_ESTATE: 'real-estate',
-  EMPLOYMENT_LAW: 'employment-law',
-  GENERAL_LEGAL: 'general-legal'
-} as const;
-
-export type LegalCategory = typeof LegalCategory[keyof typeof LegalCategory];
-
-export interface LegalUseCase {
-  id: string;
-  name: string;
-  description: string;
-  category: LegalCategory;
-  suitabilityScore: number;
-  examples: string[];
-  requirements: string[];
-  limitations: string[];
-  accuracy?: number;
-  speed?: number;
-  resourceIntensive?: boolean;
-}
-
-export interface PerformanceBenchmark {
-  taskType: string;
-  taskName: string;
-  dataset: string;
-  metric: string;
-  score: number;
-  lastTested: Date;
-  testingFramework: string;
-  notes?: string;
-  legalRelevance?: number;
-}
-
->>>>>>> 5d2a9c61
+}
+
 export interface ModelRecommendation {
   model: HuggingFaceModel;
   category: LegalCategory;
@@ -320,7 +232,6 @@
     computeCapability?: string;
   };
   recommendations: string[];
-<<<<<<< HEAD
   optimizations?: Array<{
     id: string;
     description: string;
@@ -328,9 +239,6 @@
     impact: 'low' | 'medium' | 'high';
     estimatedImprovement?: number;
   }>;
-=======
-  score?: number;
->>>>>>> 5d2a9c61
 }
 
 // Operational metadata -------------------------------------------------------------------------
@@ -358,75 +266,4 @@
   progress: number; // 0-100
   downloadedBytes?: number;
   totalBytes?: number;
-  downloaded?: number;
-  total?: number;
-  speed: number; // bytes per second
-  eta: number; // estimated time remaining in seconds
-  error?: string;
-  files?: Array<{
-    filename: string;
-    progress: number;
-    size: number;
-    downloaded?: number;
-    checksum?: string;
-  }>;
-}
-
-export interface BenchmarkResult {
-  modelId: string;
-  timestamp: Date;
-  metrics: {
-    latency: {
-      mean: number;
-      p50: number;
-      p90: number;
-      p99: number;
-    };
-    throughput: {
-      tokensPerSecond: number;
-      requestsPerSecond: number;
-    };
-    accuracy: {
-      score: number;
-      dataset: string;
-      metric: string;
-    };
-    resources: {
-      memoryUsage: number;
-      cpuUsage: number;
-      gpuUsage?: number;
-    };
-    sequenceLength: number;
-    numSamples: number;
-    hardware: string;
-  };
-}
-
-export interface HuggingFaceConfig {
-  apiKey?: string;
-  baseUrl?: string;
-  timeout?: number;
-  retries?: number;
-  cacheTTL?: number;
-  localCacheEnabled?: boolean;
-  downloadPath?: string;
-}
-
-export interface ModelMetadata {
-  lastUpdated: Date;
-  localPath?: string;
-  isLocal: boolean;
-  version: string;
-  checksum?: string;
-  tags: string[];
-  customConfig?: Record<string, any>;
-}
-
-export interface HuggingFaceError {
-  code: string;
-  message: string;
-  details?: any;
-  retryable: boolean;
-  suggestion?: string;
-  stack?: string;
-}+  downloaded?: number;