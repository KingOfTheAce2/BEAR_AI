// Legal-specific TypeScript interfaces for BEAR AI
import type { ComponentProps, User } from '../index';

// Legal Document Types
export interface LegalDocument {
  id: string;
  title: string;
  type: LegalDocumentType;
  category: LegalCategory;
  content: string;
  metadata: LegalDocumentMetadata;
  status: DocumentStatus;
  createdAt: Date;
  updatedAt: Date;
  createdBy: string;
  lastModifiedBy: string;
  version: number;
  citations: Citation[];
  precedents: LegalPrecedent[];
  clauses: ContractClause[];
  riskAssessment?: RiskAssessment;
  complianceFlags?: ComplianceFlag[];
}

export type LegalDocumentType = 
  | 'contract' 
  | 'brief' 
  | 'memo' 
  | 'pleading' 
  | 'motion' 
  | 'agreement' 
  | 'template' 
  | 'correspondence'
  | 'discovery'
  | 'opinion'
  | 'settlement';

export type LegalCategory = 
  | 'corporate' 
  | 'litigation' 
  | 'employment' 
  | 'intellectual_property' 
  | 'real_estate' 
  | 'tax' 
  | 'regulatory' 
  | 'criminal'
  | 'family'
  | 'immigration'
  | 'bankruptcy'
  | 'environmental';

export type DocumentStatus = 
  | 'draft' 
  | 'review' 
  | 'approved' 
  | 'executed' 
  | 'archived' 
  | 'template';

export interface LegalDocumentMetadata {
  jurisdiction: string[];
  practiceArea: string[];
  client?: string;
  matter?: string;
  tags: string[];
  confidentialityLevel: 'public' | 'internal' | 'confidential' | 'attorney_client_privilege';
  retentionPolicy?: RetentionPolicy;
  customFields: Record<string, any>;
}

export interface RetentionPolicy {
  retentionPeriod: number; // years
  disposalDate?: Date;
  legalHold: boolean;
  archiveDate?: Date;
}

// Contract Analysis Types
export interface ContractClause {
  id: string;
  type: ClauseType;
  title: string;
  content: string;
  position: number;
  isStandard: boolean;
  riskLevel: RiskLevel;
  suggestions?: string[];
  alternativeLanguage?: string[];
  precedentClauses?: PrecedentClause[];
}

export type ClauseType = 
  | 'termination'
  | 'indemnification'
  | 'liability'
  | 'payment'
  | 'confidentiality'
  | 'intellectual_property'
  | 'force_majeure'
  | 'governing_law'
  | 'dispute_resolution'
  | 'warranties'
  | 'representations'
  | 'delivery'
  | 'performance';

export type RiskLevel = 'low' | 'medium' | 'high' | 'critical';

export interface PrecedentClause {
  id: string;
  source: string;
  jurisdiction: string;
  effectiveDate: Date;
  content: string;
  outcome?: string;
}

// Legal Research Types
export interface CaseLaw {
  id: string;
  citation: string;
  title: string;
  court: string;
  jurisdiction: string;
  date: Date;
  judges: string[];
  parties: string[];
  summary: string;
  holdings: string[];
  procedureHistory: string;
  facts: string;
  reasoning: string;
  outcome: string;
  keyWords: string[];
  shepardization?: ShepardStatus;
  westlawKey?: string;
  lexisKey?: string;
  relevanceScore?: number;
}

export type ShepardStatus = 
  | 'good_law'
  | 'questioned'
  | 'criticized'
  | 'distinguished'
  | 'limited'
  | 'overruled'
  | 'superseded';

export interface Statute {
  id: string;
  citation: string;
  title: string;
  jurisdiction: string;
  section: string;
  text: string;
  effectiveDate: Date;
  amendmentHistory: Amendment[];
  relatedStatutes: string[];
  annotations: Annotation[];
}

export interface Amendment {
  date: Date;
  description: string;
  changedText: string;
  reason: string;
}

export interface Annotation {
  type: 'interpretation' | 'case_law' | 'regulation' | 'commentary';
  content: string;
  source: string;
  date: Date;
}

// Citation Management Types
export interface Citation {
  id: string;
  type: CitationType;
  shortForm: string;
  fullCitation: string;
  pinCite?: string;
  parenthetical?: string;
  source: CitationSource;
  verified: boolean;
  verificationDate?: Date;
  bluebookFormat: string;
  alwdFormat: string;
  customFormat?: string;
  hyperlink?: string;
}

export type CitationType = 
  | 'case'
  | 'statute'
  | 'regulation'
  | 'constitutional'
  | 'treaty'
  | 'law_review'
  | 'book'
  | 'newspaper'
  | 'web'
  | 'brief'
  | 'other';

export interface CitationSource {
  database: 'westlaw' | 'lexis' | 'bloomberg' | 'google_scholar' | 'court_records' | 'other';
  url?: string;
  accessDate?: Date;
  verified: boolean;
}

// Legal Precedent Analysis
export interface LegalPrecedent {
  id: string;
  caseId: string;
  relevantFacts: string[];
  legalPrinciple: string;
  reasoning: string;
  distinguishingFactors?: string[];
  applicationStrength: 'strong' | 'moderate' | 'weak' | 'distinguishable';
  recommendedUse: string;
  similarCases: string[];
}

// Risk Assessment Types
export interface RiskAssessment {
  id: string;
  documentId: string;
  overallRisk: RiskLevel;
  riskFactors: RiskFactor[];
  mitigationStrategies: MitigationStrategy[];
  complianceIssues: ComplianceIssue[];
  recommendations: string[];
  assessmentDate: Date;
  assessedBy: string;
  nextReviewDate?: Date;
}

export interface RiskFactor {
  type: RiskType;
  severity: RiskLevel;
  description: string;
  likelihood: 'low' | 'medium' | 'high';
  impact: 'low' | 'medium' | 'high';
  affectedClauses: string[];
  precedentCases?: string[];
}

export type RiskType = 
  | 'liability'
  | 'financial'
  | 'regulatory'
  | 'reputational'
  | 'operational'
  | 'strategic'
  | 'compliance'
  | 'intellectual_property';

export interface MitigationStrategy {
  riskFactorId: string;
  strategy: string;
  implementation: string;
  timeline: string;
  responsible: string;
  cost?: string;
  effectiveness: 'low' | 'medium' | 'high';
}

// Compliance Types
export interface ComplianceFlag {
  id: string;
  type: ComplianceType;
  severity: 'info' | 'warning' | 'error' | 'critical';
  description: string;
  regulation: string;
  section?: string;
  requirement: string;
  currentStatus: ComplianceStatus;
  remediation: string;
  deadline?: Date;
  responsibleParty: string;
}

export type ComplianceType = 
  | 'gdpr'
  | 'ccpa'
  | 'hipaa'
  | 'sox'
  | 'pci_dss'
  | 'securities'
  | 'employment'
  | 'environmental'
  | 'tax'
  | 'industry_specific';

export type ComplianceStatus = 
  | 'compliant'
  | 'non_compliant'
  | 'partially_compliant'
  | 'under_review'
  | 'remediation_in_progress';

export interface ComplianceIssue {
  id: string;
  regulation: string;
  requirement: string;
  currentGap: string;
  riskLevel: RiskLevel;
  remediation: string;
  timeline: string;
  cost?: number;
}

// Client Communication Types
export interface ClientCommunication {
  id: string;
  clientId: string;
  type: CommunicationType;
  subject: string;
  content: string;
  template?: CommunicationTemplate;
  status: CommunicationStatus;
  priority: 'low' | 'medium' | 'high' | 'urgent';
  sentDate?: Date;
  scheduledDate?: Date;
  deliveryMethod: DeliveryMethod[];
  attachments: string[];
  responseRequired: boolean;
  responseDeadline?: Date;
  billingCode?: string;
}

export type CommunicationType = 
  | 'case_update'
  | 'document_request'
  | 'status_report'
  | 'billing_notice'
  | 'appointment_reminder'
  | 'deadline_notice'
  | 'settlement_offer'
  | 'general_correspondence';

export type CommunicationStatus = 
  | 'draft'
  | 'scheduled'
  | 'sent'
  | 'delivered'
  | 'read'
  | 'responded'
  | 'failed';

export type DeliveryMethod = 
  | 'email'
  | 'secure_portal'
  | 'mail'
  | 'fax'
  | 'hand_delivery';

export interface CommunicationTemplate {
  id: string;
  name: string;
  type: CommunicationType;
  subject: string;
  body: string;
  variables: TemplateVariable[];
  category: string;
  tags: string[];
  isActive: boolean;
  createdBy: string;
  lastModified: Date;
}

export interface TemplateVariable {
  name: string;
  type: 'text' | 'date' | 'number' | 'select' | 'boolean';
  required: boolean;
  defaultValue?: any;
  options?: string[]; // for select type
  description?: string;
}

// Workflow Types
export interface LegalWorkflow {
  id: string;
  name: string;
  type: WorkflowType;
  steps: WorkflowStep[];
  triggers: WorkflowTrigger[];
  status: WorkflowStatus;
  assignedTo: string[];
  dueDate?: Date;
  priority: 'low' | 'medium' | 'high' | 'critical';
  estimatedHours?: number;
  actualHours?: number;
  matter?: string;
  client?: string;
  billingCode?: string;
}

export type WorkflowType = 
  | 'document_review'
  | 'contract_negotiation'
  | 'due_diligence'
  | 'litigation_prep'
  | 'compliance_check'
  | 'client_onboarding'
  | 'case_preparation'
  | 'document_drafting';

export interface WorkflowStep {
  id: string;
  order: number;
  name: string;
  description: string;
  type: StepType;
  assignee?: string;
  status: StepStatus;
  dueDate?: Date;
  estimatedHours?: number;
  actualHours?: number;
  dependencies: string[];
  outputs: string[];
  checklist?: ChecklistItem[];
}

export type StepType = 
  | 'review'
  | 'approve'
  | 'draft'
  | 'research'
  | 'analyze'
  | 'communicate'
  | 'file'
  | 'schedule';

export type StepStatus = 
  | 'pending'
  | 'in_progress'
  | 'completed'
  | 'blocked'
  | 'skipped';

export interface ChecklistItem {
  id: string;
  description: string;
  completed: boolean;
  required: boolean;
  completedBy?: string;
  completedDate?: Date;
}

export interface WorkflowTrigger {
  type: 'date' | 'event' | 'status_change' | 'manual';
  condition: string;
  action: string;
}

export type WorkflowStatus = 
  | 'active'
  | 'paused'
  | 'completed'
  | 'cancelled'
  | 'overdue';

// Search and Analytics Types
export interface LegalSearchQuery {
  query: string;
  filters: SearchFilters;
  sortBy: SearchSortOptions;
  pagination: SearchPagination;
}

export interface SearchFilters {
  documentTypes?: LegalDocumentType[];
  categories?: LegalCategory[];
  dateRange?: DateRange;
  jurisdiction?: string[];
  client?: string[];
  matter?: string[];
  author?: string[];
  status?: DocumentStatus[];
  tags?: string[];
  riskLevel?: RiskLevel[];
}

export interface DateRange {
  start: Date;
  end: Date;
}

export interface SearchSortOptions {
  field: 'relevance' | 'date' | 'title' | 'author' | 'status';
  direction: 'asc' | 'desc';
}

export interface SearchPagination {
  page: number;
  limit: number;
  total?: number;
}

export interface LegalSearchResult {
  id: string;
  type: 'document' | 'case' | 'statute' | 'regulation' | 'template';
  title: string;
  preview: string;
  relevanceScore: number;
  highlightedText: string[];
  metadata: Record<string, any>;
  url?: string;
  lastModified: Date;
}

// UI Component Props
export interface LegalComponentProps extends ComponentProps {
<<<<<<< HEAD
  user?: {
    id: string;
    name?: string;
    role: 'attorney' | 'paralegal' | 'admin';
    permissions: string[];
    firm?: string;
  };
=======
  user?: Pick<User, 'id' | 'role'> &
    Partial<Pick<User, 'name' | 'email' | 'avatar' | 'firm'>> & {
      permissions: string[];
    };
>>>>>>> 2f897a3b
  matter?: string;
  client?: string;
  billingEnabled?: boolean;
}

// Analytics Types
export interface LegalAnalytics {
  documentStats: DocumentStats;
  workflowMetrics: WorkflowMetrics;
  complianceMetrics: ComplianceMetrics;
  clientMetrics: ClientMetrics;
  timeTracking: TimeTrackingMetrics;
  billingMetrics: BillingMetrics;
}

export interface DocumentStats {
  totalDocuments: number;
  documentsByType: Record<LegalDocumentType, number>;
  documentsByStatus: Record<DocumentStatus, number>;
  recentActivity: ActivitySummary[];
  storageUsage: StorageMetrics;
}

export interface WorkflowMetrics {
  activeWorkflows: number;
  completedWorkflows: number;
  overdue: number;
  averageCompletionTime: number;
  bottlenecks: BottleneckAnalysis[];
}

export interface ComplianceMetrics {
  overallScore: number;
  riskDistribution: Record<RiskLevel, number>;
  flagsByType: Record<ComplianceType, number>;
  trendData: ComplianceTrend[];
}

export interface ClientMetrics {
  activeClients: number;
  communicationVolume: number;
  responseTime: number;
  satisfaction?: number;
}

export interface TimeTrackingMetrics {
  billableHours: number;
  nonBillableHours: number;
  utilizationRate: number;
  timeByCategory: Record<string, number>;
}

export interface BillingMetrics {
  totalBilled: number;
  outstandingAmount: number;
  collectionRate: number;
  realization: number;
}

export interface ActivitySummary {
  type: string;
  count: number;
  trend: 'up' | 'down' | 'stable';
  period: string;
}

export interface StorageMetrics {
  used: number;
  total: number;
  utilization: number;
  growth: number;
}

export interface BottleneckAnalysis {
  stepName: string;
  averageTime: number;
  frequency: number;
  impact: 'low' | 'medium' | 'high';
}

export interface ComplianceTrend {
  date: Date;
  score: number;
  issues: number;
  resolved: number;
}<|MERGE_RESOLUTION|>--- conflicted
+++ resolved
@@ -515,7 +515,6 @@
 
 // UI Component Props
 export interface LegalComponentProps extends ComponentProps {
-<<<<<<< HEAD
   user?: {
     id: string;
     name?: string;
@@ -523,12 +522,6 @@
     permissions: string[];
     firm?: string;
   };
-=======
-  user?: Pick<User, 'id' | 'role'> &
-    Partial<Pick<User, 'name' | 'email' | 'avatar' | 'firm'>> & {
-      permissions: string[];
-    };
->>>>>>> 2f897a3b
   matter?: string;
   client?: string;
   billingEnabled?: boolean;
